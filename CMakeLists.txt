--- conflicted
+++ resolved
@@ -27,9 +27,6 @@
     set(LINUX TRUE)
 endif()
 
-<<<<<<< HEAD
-message(STATUS "Processor: ${CMAKE_SYSTEM_PROCESSOR}")
-=======
 if (APPLE)
     message(STATUS "MacOSX detected")
 endif()
@@ -40,7 +37,6 @@
 
 message(STATUS "Traget processor: ${CMAKE_SYSTEM_PROCESSOR}")
 message(STATUS "Host processor: ${CMAKE_HOST_SYSTEM_PROCESSOR}")
->>>>>>> a96905fc
 
 find_package(Qt5 REQUIRED Core Gui Network PrintSupport Widgets Xml)
 find_package(Qt5LinguistTools)
