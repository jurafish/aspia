//
// PROJECT:         Aspia
// FILE:            console/console_window.cc
// LICENSE:         GNU General Public License 3
// PROGRAMMERS:     Dmitry Chapyshev (dmitry@aspia.ru)
//

#include "console/console_window.h"

#include <QDateTime>
#include <QDesktopServices>
#include <QFileDialog>
#include <QMessageBox>
#include <QTranslator>

#include "client/ui/client_dialog.h"
#include "client/client.h"
#include "client/computer_factory.h"
#include "console/about_dialog.h"
#include "console/address_book_tab.h"
#include "console/console_settings.h"

namespace aspia {

namespace {

class LanguageAction : public QAction
{
public:
    LanguageAction(const QString& locale, QObject* parent = nullptr)
        : QAction(parent),
          locale_(locale)
    {
        setText(QLocale::languageToString(QLocale(locale).language()));
    }

    ~LanguageAction() = default;

    QString locale() const { return locale_; }

private:
    QString locale_;
    Q_DISABLE_COPY(LanguageAction)
};

} // namespace

ConsoleWindow::ConsoleWindow(const QString& file_path, QWidget* parent)
    : QMainWindow(parent)
{
    ConsoleSettings settings;

    QString current_locale = settings.locale();

    if (!locale_loader_.contains(current_locale))
    {
        current_locale = ConsoleSettings::defaultLocale();
        settings.setLocale(current_locale);
    }

    locale_loader_.installTranslators(current_locale);
    ui.setupUi(this);
    createLanguageMenu(current_locale);

    restoreGeometry(settings.windowGeometry());
    restoreState(settings.windowState());

    ui.action_toolbar->setChecked(settings.isToolBarEnabled());

    bool show_status_bar = settings.isStatusBarEnabled();
    ui.action_statusbar->setChecked(show_status_bar);
    ui.status_bar->setVisible(show_status_bar);

    connect(ui.action_new, &QAction::triggered, this, &ConsoleWindow::onNewAddressBook);
    connect(ui.action_open, &QAction::triggered, this, &ConsoleWindow::onOpenAddressBook);
    connect(ui.action_save, &QAction::triggered, this, &ConsoleWindow::onSaveAddressBook);
    connect(ui.action_save_as, &QAction::triggered, this, &ConsoleWindow::onSaveAsAddressBook);
    connect(ui.action_close, &QAction::triggered, this, &ConsoleWindow::onCloseAddressBook);

    connect(ui.action_address_book_properties, &QAction::triggered,
            this, &ConsoleWindow::onAddressBookProperties);

    connect(ui.action_add_computer, &QAction::triggered, this, &ConsoleWindow::onAddComputer);
    connect(ui.action_modify_computer, &QAction::triggered, this, &ConsoleWindow::onModifyComputer);

    connect(ui.action_delete_computer, &QAction::triggered,
            this, &ConsoleWindow::onDeleteComputer);

    connect(ui.action_add_computer_group, &QAction::triggered,
            this, &ConsoleWindow::onAddComputerGroup);

    connect(ui.action_modify_computer_group, &QAction::triggered,
            this, &ConsoleWindow::onModifyComputerGroup);

    connect(ui.action_delete_computer_group, &QAction::triggered,
            this, &ConsoleWindow::onDeleteComputerGroup);

    connect(ui.action_online_help, &QAction::triggered, this, &ConsoleWindow::onOnlineHelp);
    connect(ui.action_about, &QAction::triggered, this, &ConsoleWindow::onAbout);
    connect(ui.action_exit, &QAction::triggered, this, &ConsoleWindow::close);
    connect(ui.action_fast_connect, &QAction::triggered, this, &ConsoleWindow::onFastConnect);

    connect(ui.action_desktop_manage_connect, &QAction::triggered,
            this, &ConsoleWindow::onDesktopManageConnect);

    connect(ui.action_desktop_view_connect, &QAction::triggered,
            this, &ConsoleWindow::onDesktopViewConnect);

    connect(ui.action_file_transfer_connect, &QAction::triggered,
            this, &ConsoleWindow::onFileTransferConnect);

<<<<<<< HEAD
    connect(ui.tool_bar, &QToolBar::visibilityChanged, ui.action_toolbar, &QAction::setChecked);
=======
    connect(ui.action_system_info_connect, &QAction::triggered,
            this, &ConsoleWindow::onSystemInfoConnect);

>>>>>>> f34e1e3b
    connect(ui.action_toolbar, &QAction::toggled, ui.tool_bar, &QToolBar::setVisible);
    connect(ui.action_statusbar, &QAction::toggled, ui.status_bar, &QStatusBar::setVisible);
    connect(ui.tab_widget, &QTabWidget::currentChanged, this, &ConsoleWindow::onCurrentTabChanged);
    connect(ui.tab_widget, &QTabWidget::tabCloseRequested, this, &ConsoleWindow::onCloseTab);

    connect(ui.menu_language, &QMenu::triggered, this, &ConsoleWindow::onLanguageChanged);

    QActionGroup* session_type_group = new QActionGroup(this);

    session_type_group->addAction(ui.action_desktop_manage);
    session_type_group->addAction(ui.action_desktop_view);
    session_type_group->addAction(ui.action_file_transfer);
    session_type_group->addAction(ui.action_system_info);

    switch (settings.sessionType())
    {
        case proto::auth::SESSION_TYPE_DESKTOP_MANAGE:
            ui.action_desktop_manage->setChecked(true);
            break;

        case proto::auth::SESSION_TYPE_DESKTOP_VIEW:
            ui.action_desktop_view->setChecked(true);
            break;

        case proto::auth::SESSION_TYPE_FILE_TRANSFER:
            ui.action_file_transfer->setChecked(true);
            break;

        case proto::auth::SESSION_TYPE_SYSTEM_INFO:
            ui.action_system_info->setChecked(true);
            break;

        default:
            break;
    }

    if (!file_path.isEmpty())
        addAddressBookTab(AddressBookTab::openFromFile(file_path, ui.tab_widget));
}

void ConsoleWindow::onNewAddressBook()
{
    addAddressBookTab(AddressBookTab::createNew(ui.tab_widget));
}

void ConsoleWindow::onOpenAddressBook()
{
    ConsoleSettings settings;

    QString file_path =
        QFileDialog::getOpenFileName(this,
                                     tr("Open Address Book"),
                                     settings.lastDirectory(),
                                     tr("Aspia Address Book (*.aab)"));
    if (file_path.isEmpty())
        return;

    settings.setLastDirectory(QFileInfo(file_path).absolutePath());

    for (int i = 0; i < ui.tab_widget->count(); ++i)
    {
        AddressBookTab* tab = dynamic_cast<AddressBookTab*>(ui.tab_widget->widget(i));
        if (tab)
        {
#if defined(Q_OS_WIN)
            if (file_path.compare(tab->addressBookPath(), Qt::CaseInsensitive) == 0)
#else
            if (file_path.compare(tab->addressBookPath(), Qt::CaseSensitive) == 0)
#endif // defined(Q_OS_WIN)
            {
                QMessageBox::information(this,
                                         tr("Information"),
                                         tr("Address Book \"%1\" is already open.").arg(file_path),
                                         QMessageBox::Ok);

                ui.tab_widget->setCurrentIndex(i);
                return;
            }
        }
    }

    addAddressBookTab(AddressBookTab::openFromFile(file_path, ui.tab_widget));
}

void ConsoleWindow::onSaveAddressBook()
{
    AddressBookTab* tab = currentAddressBookTab();
    if (tab)
        tab->save();
}

void ConsoleWindow::onSaveAsAddressBook()
{
    AddressBookTab* tab = currentAddressBookTab();
    if (tab)
        tab->saveAs();
}

void ConsoleWindow::onCloseAddressBook()
{
    onCloseTab(ui.tab_widget->currentIndex());
}

void ConsoleWindow::onAddressBookProperties()
{
    AddressBookTab* tab = currentAddressBookTab();
    if (tab)
        tab->modifyAddressBook();
}

void ConsoleWindow::onAddComputer()
{
    AddressBookTab* tab = currentAddressBookTab();
    if (tab)
        tab->addComputer();
}

void ConsoleWindow::onModifyComputer()
{
    AddressBookTab* tab = currentAddressBookTab();
    if (tab)
        tab->modifyComputer();
}

void ConsoleWindow::onDeleteComputer()
{
    AddressBookTab* tab = currentAddressBookTab();
    if (tab)
        tab->removeComputer();
}

void ConsoleWindow::onAddComputerGroup()
{
    AddressBookTab* tab = currentAddressBookTab();
    if (tab)
        tab->addComputerGroup();
}

void ConsoleWindow::onModifyComputerGroup()
{
    AddressBookTab* tab = currentAddressBookTab();
    if (tab)
        tab->modifyComputerGroup();
}

void ConsoleWindow::onDeleteComputerGroup()
{
    AddressBookTab* tab = currentAddressBookTab();
    if (tab)
        tab->removeComputerGroup();
}

void ConsoleWindow::onOnlineHelp()
{
    QDesktopServices::openUrl(QUrl(tr("https://aspia.org/en/help.html")));
}

void ConsoleWindow::onAbout()
{
    AboutDialog(this).exec();
}

void ConsoleWindow::onFastConnect()
{
    ClientDialog dialog(this);

    if (dialog.exec() != ClientDialog::Accepted)
        return;

    connectToComputer(dialog.computer());
}

void ConsoleWindow::onDesktopManageConnect()
{
    AddressBookTab* tab = currentAddressBookTab();
    if (tab)
    {
        proto::address_book::Computer* computer = tab->currentComputer();
        if (computer)
        {
            computer->set_connect_time(QDateTime::currentSecsSinceEpoch());
            computer->set_session_type(proto::auth::SESSION_TYPE_DESKTOP_MANAGE);

            connectToComputer(*computer);
        }
    }
}

void ConsoleWindow::onDesktopViewConnect()
{
    AddressBookTab* tab = currentAddressBookTab();
    if (tab)
    {
        proto::address_book::Computer* computer = tab->currentComputer();
        if (computer)
        {
            computer->set_connect_time(QDateTime::currentSecsSinceEpoch());
            computer->set_session_type(proto::auth::SESSION_TYPE_DESKTOP_VIEW);

            connectToComputer(*computer);
        }
    }
}

void ConsoleWindow::onFileTransferConnect()
{
    AddressBookTab* tab = currentAddressBookTab();
    if (tab)
    {
        proto::address_book::Computer* computer = tab->currentComputer();
        if (computer)
        {
            computer->set_connect_time(QDateTime::currentSecsSinceEpoch());
            computer->set_session_type(proto::auth::SESSION_TYPE_FILE_TRANSFER);

            connectToComputer(*computer);
        }
    }
}

void ConsoleWindow::onSystemInfoConnect()
{
    AddressBookTab* tab = currentAddressBookTab();
    if (tab)
    {
        proto::address_book::Computer* computer = tab->currentComputer();
        if (computer)
        {
            computer->set_connect_time(QDateTime::currentSecsSinceEpoch());
            computer->set_session_type(proto::auth::SESSION_TYPE_SYSTEM_INFO);

            connectToComputer(*computer);
        }
    }
}

void ConsoleWindow::onCurrentTabChanged(int index)
{
    if (index == -1)
    {
        ui.action_save->setEnabled(false);
        ui.action_add_computer_group->setEnabled(false);
        ui.action_add_computer->setEnabled(false);
        return;
    }

    AddressBookTab* tab = dynamic_cast<AddressBookTab*>(ui.tab_widget->widget(index));
    if (!tab)
        return;

    ui.action_save->setEnabled(tab->isChanged());

    proto::address_book::ComputerGroup* computer_group = tab->currentComputerGroup();
    if (computer_group)
        ui.status_bar->setCurrentComputerGroup(*computer_group);
    else
        ui.status_bar->clear();
}

void ConsoleWindow::onCloseTab(int index)
{
    if (index == -1)
        return;

    AddressBookTab* tab = dynamic_cast<AddressBookTab*>(ui.tab_widget->widget(index));
    if (!tab)
        return;

    if (tab->isChanged())
    {
        int ret = QMessageBox(QMessageBox::Question,
                              tr("Confirmation"),
                              tr("Address book \"%1\" has been changed. Save changes?")
                              .arg(tab->addressBookName()),
                              QMessageBox::Yes | QMessageBox::No | QMessageBox::Cancel,
                              this).exec();
        switch (ret)
        {
            case QMessageBox::Yes:
                tab->save();
                break;

            case QMessageBox::Cancel:
                return;

            default:
                break;
        }
    }

    ui.tab_widget->removeTab(index);
    delete tab;

    if (!ui.tab_widget->count())
    {
        ui.status_bar->clear();
        ui.action_save_as->setEnabled(false);
        ui.action_address_book_properties->setEnabled(false);
        ui.action_close->setEnabled(false);
    }
}

void ConsoleWindow::onAddressBookChanged(bool changed)
{
    ui.action_save->setEnabled(changed);

    if (changed)
    {
        int current_tab_index = ui.tab_widget->currentIndex();
        if (current_tab_index == -1)
            return;

        AddressBookTab* tab =
            dynamic_cast<AddressBookTab*>(ui.tab_widget->widget(current_tab_index));
        if (!tab)
            return;

        // Update tab title.
        ui.tab_widget->setTabText(current_tab_index, tab->addressBookName());
    }
}

void ConsoleWindow::onComputerGroupActivated(bool activated, bool is_root)
{
    ui.action_add_computer_group->setEnabled(activated);

    ui.action_add_computer->setEnabled(activated);
    ui.action_modify_computer->setEnabled(false);
    ui.action_delete_computer->setEnabled(false);

    if (is_root)
    {
        ui.action_modify_computer_group->setEnabled(false);
        ui.action_delete_computer_group->setEnabled(false);
    }
    else
    {
        ui.action_modify_computer_group->setEnabled(activated);
        ui.action_delete_computer_group->setEnabled(activated);
    }

    AddressBookTab* tab = currentAddressBookTab();
    if (tab)
    {
        proto::address_book::ComputerGroup* computer_group = tab->currentComputerGroup();
        if (computer_group)
            ui.status_bar->setCurrentComputerGroup(*computer_group);
        else
            ui.status_bar->clear();
    }
    else
    {
        ui.status_bar->clear();
    }
}

void ConsoleWindow::onComputerActivated(bool activated)
{
    ui.action_modify_computer->setEnabled(activated);
    ui.action_delete_computer->setEnabled(activated);
}

void ConsoleWindow::onComputerGroupContextMenu(const QPoint& point, bool is_root)
{
    QMenu menu;

    if (is_root)
    {
        menu.addAction(ui.action_address_book_properties);
    }
    else
    {
        menu.addAction(ui.action_modify_computer_group);
        menu.addAction(ui.action_delete_computer_group);
    }

    menu.addSeparator();
    menu.addAction(ui.action_add_computer_group);
    menu.addAction(ui.action_add_computer);

    menu.exec(point);
}

void ConsoleWindow::onComputerContextMenu(ComputerItem* computer_item, const QPoint& point)
{
    QMenu menu;

    if (computer_item)
    {
        menu.addAction(ui.action_desktop_manage_connect);
        menu.addAction(ui.action_desktop_view_connect);
        menu.addAction(ui.action_file_transfer_connect);
        menu.addSeparator();
        menu.addAction(ui.action_modify_computer);
        menu.addAction(ui.action_delete_computer);
    }
    else
    {
        menu.addAction(ui.action_add_computer);
    }

    menu.exec(point);
}

void ConsoleWindow::onComputerDoubleClicked(proto::address_book::Computer* computer)
{
    computer->set_connect_time(QDateTime::currentSecsSinceEpoch());

    if (ui.action_desktop_manage->isChecked())
    {
        computer->set_session_type(proto::auth::SESSION_TYPE_DESKTOP_MANAGE);
    }
    else if (ui.action_desktop_view->isChecked())
    {
        computer->set_session_type(proto::auth::SESSION_TYPE_DESKTOP_VIEW);
    }
    else if (ui.action_file_transfer->isChecked())
    {
        computer->set_session_type(proto::auth::SESSION_TYPE_FILE_TRANSFER);
    }
    else if (ui.action_system_info->isChecked())
    {
        computer->set_session_type(proto::auth::SESSION_TYPE_SYSTEM_INFO);
    }
    else
    {
        qFatal("Unknown session type");
        return;
    }

    connectToComputer(*computer);
}

void ConsoleWindow::onLanguageChanged(QAction* action)
{
    LanguageAction* language_action = dynamic_cast<LanguageAction*>(action);
    if (language_action)
    {
        QString new_locale = language_action->locale();

        locale_loader_.installTranslators(new_locale);
        ui.retranslateUi(this);

        for (int i = 0; i < ui.tab_widget->count(); ++i)
        {
            AddressBookTab* tab = dynamic_cast<AddressBookTab*>(ui.tab_widget->widget(i));
            if (tab)
                tab->retranslateUi();
        }

        ConsoleSettings().setLocale(new_locale);
    }
}

void ConsoleWindow::closeEvent(QCloseEvent* event)
{
    for (int i = 0; i < ui.tab_widget->count(); ++i)
    {
        AddressBookTab* tab = dynamic_cast<AddressBookTab*>(ui.tab_widget->widget(i));
        if (tab && tab->isChanged())
        {
            int ret = QMessageBox(QMessageBox::Question,
                                  tr("Confirmation"),
                                  tr("Address book \"%1\" has been changed. Save changes?")
                                  .arg(tab->addressBookName()),
                                  QMessageBox::Yes | QMessageBox::No | QMessageBox::Cancel,
                                  this).exec();
            switch (ret)
            {
                case QMessageBox::Yes:
                    tab->save();
                    break;

                case QMessageBox::Cancel:
                    return;

                default:
                    break;
            }
        }
    }

    ConsoleSettings settings;
    settings.setToolBarEnabled(ui.action_toolbar->isChecked());
    settings.setStatusBarEnabled(ui.action_statusbar->isChecked());
    settings.setWindowGeometry(saveGeometry());
    settings.setWindowState(saveState());

    if (ui.action_desktop_manage->isChecked())
        settings.setSessionType(proto::auth::SESSION_TYPE_DESKTOP_MANAGE);
    else if (ui.action_desktop_view->isChecked())
        settings.setSessionType(proto::auth::SESSION_TYPE_DESKTOP_VIEW);
    else if (ui.action_file_transfer->isChecked())
        settings.setSessionType(proto::auth::SESSION_TYPE_FILE_TRANSFER);
    else if (ui.action_system_info->isChecked())
        settings.setSessionType(proto::auth::SESSION_TYPE_SYSTEM_INFO);

    QApplication::quit();
    QMainWindow::closeEvent(event);
}

void ConsoleWindow::createLanguageMenu(const QString& current_locale)
{
    QActionGroup* language_group = new QActionGroup(this);

    for (const auto& locale : locale_loader_.sortedLocaleList())
    {
        LanguageAction* action_language = new LanguageAction(locale, this);

        action_language->setActionGroup(language_group);
        action_language->setCheckable(true);

        if (current_locale == locale)
            action_language->setChecked(true);

        ui.menu_language->addAction(action_language);
    }
}

void ConsoleWindow::addAddressBookTab(AddressBookTab* new_tab)
{
    if (!new_tab)
        return;

    connect(new_tab, &AddressBookTab::addressBookChanged,
            this, &ConsoleWindow::onAddressBookChanged);
    connect(new_tab, &AddressBookTab::computerGroupActivated,
            this, &ConsoleWindow::onComputerGroupActivated);
    connect(new_tab, &AddressBookTab::computerActivated,
            this, &ConsoleWindow::onComputerActivated);
    connect(new_tab, &AddressBookTab::computerGroupContextMenu,
            this, &ConsoleWindow::onComputerGroupContextMenu);
    connect(new_tab, &AddressBookTab::computerContextMenu,
            this, &ConsoleWindow::onComputerContextMenu);
    connect(new_tab, &AddressBookTab::computerDoubleClicked,
            this, &ConsoleWindow::onComputerDoubleClicked);

    int index = ui.tab_widget->addTab(new_tab,
                                      QIcon(QStringLiteral(":/icon/address-book.png")),
                                      new_tab->addressBookName());

    ui.action_address_book_properties->setEnabled(true);
    ui.action_save_as->setEnabled(true);
    ui.action_close->setEnabled(true);

    ui.tab_widget->setCurrentIndex(index);
}

AddressBookTab* ConsoleWindow::currentAddressBookTab()
{
    int current_tab = ui.tab_widget->currentIndex();
    if (current_tab == -1)
        return nullptr;

    return dynamic_cast<AddressBookTab*>(ui.tab_widget->widget(current_tab));
}

void ConsoleWindow::connectToComputer(const proto::address_book::Computer& computer)
{
    ConnectData connect_data;

    connect_data.setComputerName(QString::fromStdString(computer.name()));
    connect_data.setAddress(QString::fromStdString(computer.address()));
    connect_data.setPort(computer.port());
    connect_data.setUserName(QString::fromStdString(computer.username()));
    connect_data.setPassword(QString::fromStdString(computer.password()));
    connect_data.setSessionType(computer.session_type());

    switch (computer.session_type())
    {
        case proto::auth::SESSION_TYPE_DESKTOP_MANAGE:
        {
            if (computer.session_config().has_desktop_manage())
                connect_data.setDesktopConfig(computer.session_config().desktop_manage());
            else
                connect_data.setDesktopConfig(ComputerFactory::defaultDesktopManageConfig());
        }
        break;

        case proto::auth::SESSION_TYPE_DESKTOP_VIEW:
        {
            if (computer.session_config().has_desktop_view())
                connect_data.setDesktopConfig(computer.session_config().desktop_view());
            else
                connect_data.setDesktopConfig(ComputerFactory::defaultDesktopViewConfig());
        }
        break;

        default:
            break;
    }

    Client* client = new Client(connect_data, this);
    connect(client, &Client::clientTerminated, this, &ConsoleWindow::onClientTerminated);
    client_list_.push_back(client);
}

void ConsoleWindow::onClientTerminated(Client* client)
{
    for (auto it = client_list_.begin(); it != client_list_.end(); ++it)
    {
        if (client == *it)
        {
            client_list_.erase(it);
            break;
        }
    }

    delete client;
}

} // namespace aspia<|MERGE_RESOLUTION|>--- conflicted
+++ resolved
@@ -108,19 +108,15 @@
 
     connect(ui.action_file_transfer_connect, &QAction::triggered,
             this, &ConsoleWindow::onFileTransferConnect);
-
-<<<<<<< HEAD
-    connect(ui.tool_bar, &QToolBar::visibilityChanged, ui.action_toolbar, &QAction::setChecked);
-=======
+      
     connect(ui.action_system_info_connect, &QAction::triggered,
             this, &ConsoleWindow::onSystemInfoConnect);
 
->>>>>>> f34e1e3b
+    connect(ui.tool_bar, &QToolBar::visibilityChanged, ui.action_toolbar, &QAction::setChecked);
     connect(ui.action_toolbar, &QAction::toggled, ui.tool_bar, &QToolBar::setVisible);
     connect(ui.action_statusbar, &QAction::toggled, ui.status_bar, &QStatusBar::setVisible);
     connect(ui.tab_widget, &QTabWidget::currentChanged, this, &ConsoleWindow::onCurrentTabChanged);
     connect(ui.tab_widget, &QTabWidget::tabCloseRequested, this, &ConsoleWindow::onCloseTab);
-
     connect(ui.menu_language, &QMenu::triggered, this, &ConsoleWindow::onLanguageChanged);
 
     QActionGroup* session_type_group = new QActionGroup(this);
