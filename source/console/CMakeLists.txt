#
# Aspia Project
# Copyright (C) 2020 Dmitry Chapyshev <dmitry@aspia.ru>
#
# This program is free software: you can redistribute it and/or modify
# it under the terms of the GNU General Public License as published by
# the Free Software Foundation, either version 3 of the License, or
# (at your option) any later version.
#
# This program is distributed in the hope that it will be useful,
# but WITHOUT ANY WARRANTY; without even the implied warranty of
# MERCHANTABILITY or FITNESS FOR A PARTICULAR PURPOSE. See the
# GNU General Public License for more details.
#
# You should have received a copy of the GNU General Public License
# along with this program. If not, see <https://www.gnu.org/licenses/>.
#

include(tbb)
include(translations)

list(APPEND SOURCE_CONSOLE
    address_book_dialog.cc
    address_book_dialog.h
    address_book_dialog.ui
    address_book_tab.cc
    address_book_tab.h
    address_book_tab.ui
    application.cc
    application.h
    computer_dialog.cc
    computer_dialog.h
    computer_dialog.ui
    computer_dialog_desktop.cc
    computer_dialog_desktop.h
    computer_dialog_desktop.ui
    computer_dialog_general.cc
    computer_dialog_general.h
    computer_dialog_general.ui
    computer_dialog_parent.cc
    computer_dialog_parent.h
    computer_dialog_parent.ui
    computer_dialog_tab.h
    computer_drag.h
    computer_factory.cc
    computer_factory.h
    computer_group_dialog.cc
    computer_group_dialog.h
    computer_group_dialog.ui
    computer_group_drag.h
    computer_group_item.cc
    computer_group_item.h
    computer_group_mime_data.h
    computer_group_tree.cc
    computer_group_tree.h
    computer_item.cc
    computer_item.h
    computer_mime_data.h
    computer_tree.cc
    computer_tree.h
    console.rc
    main.cc
    main_window.cc
    main_window.h
    main_window.ui
    mru.cc
    mru.h
    mru_action.cc
    mru_action.h
    open_address_book_dialog.cc
    open_address_book_dialog.h
    open_address_book_dialog.ui
    settings.cc
    settings.h
    statusbar.cc
    statusbar.h
    update_settings_dialog.cc
    update_settings_dialog.h
    update_settings_dialog.ui)

list(APPEND SOURCE_CONSOLE_RESOURCES
    resources/console.qrc)

source_group("" FILES ${SOURCE_CONSOLE})
source_group(moc FILES ${SOURCE_CONSOLE_MOC})
source_group(resources FILES ${SOURCE_CONSOLE_RESOURCES})

add_executable(aspia_console
    ${SOURCE_CONSOLE}
    ${SOURCE_CONSOLE_RESOURCES})
set_target_properties(aspia_console PROPERTIES WIN32_EXECUTABLE TRUE)
set_target_properties(aspia_console PROPERTIES LINK_FLAGS "/MANIFEST:NO")
target_link_libraries(aspia_console
    aspia_base
    aspia_client
    aspia_common
    aspia_proto
    aspia_qt_base
<<<<<<< HEAD
    ${QT_LIBS}
    ${PLATFORM_LIBS}
=======
    crypt32
    dwmapi
    imm32
    iphlpapi
    netapi32
    shlwapi
    userenv
    uxtheme
    version
    winmm
    wtsapi32
    ${QT_COMMON_LIBS}
    ${QT_PLATFORM_LIBS}
>>>>>>> e624b87e
    ${THIRD_PARTY_LIBS})
set_property(TARGET aspia_console PROPERTY AUTOMOC ON)
set_property(TARGET aspia_console PROPERTY AUTOUIC ON)
set_property(TARGET aspia_console PROPERTY AUTORCC ON)

if (USE_TBB)
    add_tbb(aspia_console ${ASPIA_THIRD_PARTY_DIR}/tbb)
endif()

if(Qt5LinguistTools_FOUND)
    # Get the list of translation files.
    file(GLOB CONSOLE_TS_FILES translations/*.ts)
    add_translations(aspia_console QRC_FILE "translations/console_translations.qrc" TS_FILES ${CONSOLE_TS_FILES})

    # Get the list of files containing messages.
    file(GLOB_RECURSE CONSOLE_TR_SOURCES
        ${PROJECT_SOURCE_DIR}/console/*.cc
        ${PROJECT_SOURCE_DIR}/console/*.cpp
        ${PROJECT_SOURCE_DIR}/console/*.h
        ${PROJECT_SOURCE_DIR}/console/*.ui)

    create_translation(TS_CONSOLE_UPDATE ${CONSOLE_TR_SOURCES} ${CONSOLE_TS_FILES})
    add_custom_target(aspia_console_ts_update DEPENDS ${TS_CONSOLE_UPDATE})
else()
    message(WARNING "Qt5 linguist tools not found. Internationalization support will be disabled.")
endif()

if(NOT TARGET BUILD_CONSOLE)
    add_custom_target(BUILD_CONSOLE)
    add_dependencies(BUILD_CONSOLE aspia_console)
endif()<|MERGE_RESOLUTION|>--- conflicted
+++ resolved
@@ -96,10 +96,6 @@
     aspia_common
     aspia_proto
     aspia_qt_base
-<<<<<<< HEAD
-    ${QT_LIBS}
-    ${PLATFORM_LIBS}
-=======
     crypt32
     dwmapi
     imm32
@@ -113,7 +109,6 @@
     wtsapi32
     ${QT_COMMON_LIBS}
     ${QT_PLATFORM_LIBS}
->>>>>>> e624b87e
     ${THIRD_PARTY_LIBS})
 set_property(TARGET aspia_console PROPERTY AUTOMOC ON)
 set_property(TARGET aspia_console PROPERTY AUTOUIC ON)
