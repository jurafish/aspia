#
# Aspia Project
# Copyright (C) 2020 Dmitry Chapyshev <dmitry@aspia.ru>
#
# This program is free software: you can redistribute it and/or modify
# it under the terms of the GNU General Public License as published by
# the Free Software Foundation, either version 3 of the License, or
# (at your option) any later version.
#
# This program is distributed in the hope that it will be useful,
# but WITHOUT ANY WARRANTY; without even the implied warranty of
# MERCHANTABILITY or FITNESS FOR A PARTICULAR PURPOSE. See the
# GNU General Public License for more details.
#
# You should have received a copy of the GNU General Public License
# along with this program. If not, see <https://www.gnu.org/licenses/>.
#

include(tbb)
include(translations)

list(APPEND SOURCE_ROUTER_KEYGEN
    main.cc
    main_window.cc
    main_window.h
    main_window.ui
    keygen.rc)

list(APPEND SOURCE_ROUTER_KEYGEN_RESOURCES resources/keygen.qrc)

source_group("" FILES ${SOURCE_ROUTER_KEYGEN})
source_group(moc FILES ${SOURCE_ROUTER_KEYGEN_MOC})
source_group(resources FILES ${SOURCE_ROUTER_KEYGEN_RESOURCES})

add_executable(aspia_router_keygen
    ${SOURCE_ROUTER_KEYGEN}
    ${SOURCE_ROUTER_KEYGEN_RESOURCES})
set_target_properties(aspia_router_keygen PROPERTIES WIN32_EXECUTABLE TRUE)
set_target_properties(aspia_router_keygen PROPERTIES LINK_FLAGS "/MANIFEST:NO")
target_link_libraries(aspia_router_keygen
    aspia_base
    aspia_qt_base
<<<<<<< HEAD
    ${QT_LIBS}
    ${PLATFORM_LIBS}
=======
    crypt32
    dwmapi
    imm32
    netapi32
    userenv
    uxtheme
    version
    winmm
    wtsapi32
    ${QT_COMMON_LIBS}
    ${QT_PLATFORM_LIBS}
>>>>>>> e624b87e
    ${THIRD_PARTY_LIBS})
set_property(TARGET aspia_router_keygen PROPERTY AUTOMOC ON)
set_property(TARGET aspia_router_keygen PROPERTY AUTOUIC ON)
set_property(TARGET aspia_router_keygen PROPERTY AUTORCC ON)

if (USE_TBB)
    add_tbb(aspia_router_keygen ${ASPIA_THIRD_PARTY_DIR}/tbb)
endif()<|MERGE_RESOLUTION|>--- conflicted
+++ resolved
@@ -40,10 +40,6 @@
 target_link_libraries(aspia_router_keygen
     aspia_base
     aspia_qt_base
-<<<<<<< HEAD
-    ${QT_LIBS}
-    ${PLATFORM_LIBS}
-=======
     crypt32
     dwmapi
     imm32
@@ -55,7 +51,6 @@
     wtsapi32
     ${QT_COMMON_LIBS}
     ${QT_PLATFORM_LIBS}
->>>>>>> e624b87e
     ${THIRD_PARTY_LIBS})
 set_property(TARGET aspia_router_keygen PROPERTY AUTOMOC ON)
 set_property(TARGET aspia_router_keygen PROPERTY AUTOUIC ON)
