//
// Aspia Project
// Copyright (C) 2020 Dmitry Chapyshev <dmitry@aspia.ru>
//
// This program is free software: you can redistribute it and/or modify
// it under the terms of the GNU General Public License as published by
// the Free Software Foundation, either version 3 of the License, or
// (at your option) any later version.
//
// This program is distributed in the hope that it will be useful,
// but WITHOUT ANY WARRANTY; without even the implied warranty of
// MERCHANTABILITY or FITNESS FOR A PARTICULAR PURPOSE. See the
// GNU General Public License for more details.
//
// You should have received a copy of the GNU General Public License
// along with this program. If not, see <https://www.gnu.org/licenses/>.
//

#ifndef ASPIA_BASE__BITSET_H
#define ASPIA_BASE__BITSET_H

#include <cassert>
#include <limits>
#include <cassert>

namespace base {

template<typename NumericType>
class BitSet
{
public:
    BitSet() = default;
    BitSet(NumericType value) : value_(value) { /* Nothing */ }
    BitSet(const BitSet& other) { copyFrom(other); }
    virtual ~BitSet() = default;

    static constexpr size_t kBitsPerByte = 8;
    static constexpr NumericType kMaxValue = std::numeric_limits<NumericType>::max();

    // Returns the value of the bit at the position |pos|.
    bool test(size_t pos) const { return !!range(pos, pos); }

    // Returns the value of the bit range at the range from |from| to |to|.
    NumericType range(size_t from, size_t to) const
    {
        if (from > size() - 1)
            return 0;

        NumericType v = value_ >> from;

        to -= from;
        if (to >= size() - 1)
            return v;

        const NumericType mask = (static_cast<NumericType>(1) << (to + 1)) - 1;
        return v & mask;
    }

    // Checks if all bits are set to true.
    bool all() const { return value_ == kMaxValue; }

    // Checks if none of the bits are set to true.
    bool none() const { return value_ == 0; }

    // Checks if any bits are set to true.
    bool any() const { return value_ != 0; }

    // Sets all bits to true.
    BitSet& set()
    {
        value_ = kMaxValue;
        return *this;
    }

    // Sets the bit at position |pos| to the value |value|.
    BitSet& set(size_t pos, bool value = true)
    {
        if (pos > size() - 1)
            return *this;

        const NumericType mask = static_cast<NumericType>(1) << pos;

        if (value)
            value_ |= mask;
        else
            value_ &= ~mask;

        return *this;
    }

    // Sets all bits to false.
    BitSet& reset()
    {
        value_ = 0;
        return *this;
    }

    // Sets the bit at position |pos| to false.
    BitSet& reset(size_t pos) { return set(pos, false); }

    // Flips all bits.
    BitSet& flip()
    {
        value_ = ~value_;
        return *this;
    }

    // Flips the bit at the position |pos|.
    BitSet& flip(size_t pos)
    {
<<<<<<< HEAD
        assert(pos < size());
=======
        if (pos > size() - 1)
            return *this;
>>>>>>> ed0a6169

        value_ ^= static_cast<NumericType>(1) << pos;
        return *this;
    }

    // Returns the number of bits that are set to true.
    size_t count() const
    {
        size_t counter = 0;

        for (size_t pos = 0; pos < size(); ++pos)
        {
            if (test(pos))
                ++counter;
        }

        return counter;
    }

    // Returns numberic value of bitset.
    NumericType value() const { return value_; }

    // Copies a value.
    void copyFrom(NumericType value) { value_ = value; }
    void copyFrom(const BitSet& other) { value_ = other.value_; }

    // Returns the number of bits that the bitset can hold.
    static size_t size() { return sizeof(NumericType) * kBitsPerByte; }

    // Returns true if all of the bits in *this and |other| are equal.
    bool operator==(const BitSet& other) const { return value_ == other.value_; }

    // Returns true if any of the bits in *this and |other| are not equal.
    bool operator!=(const BitSet& other) const { return value_ != other.value_; }

    BitSet& operator=(const BitSet& other)
    {
        copyFrom(other);
        return *this;
    }

private:
    NumericType value_ = 0;
};

} // namespace base

#endif // ASPIA_BASE__BITSET_H<|MERGE_RESOLUTION|>--- conflicted
+++ resolved
@@ -21,7 +21,6 @@
 
 #include <cassert>
 #include <limits>
-#include <cassert>
 
 namespace base {
 
@@ -108,12 +107,8 @@
     // Flips the bit at the position |pos|.
     BitSet& flip(size_t pos)
     {
-<<<<<<< HEAD
-        assert(pos < size());
-=======
         if (pos > size() - 1)
             return *this;
->>>>>>> ed0a6169
 
         value_ ^= static_cast<NumericType>(1) << pos;
         return *this;
