--- conflicted
+++ resolved
@@ -20,17 +20,18 @@
     base64.cc
     base64.h
     bitset.h
+    command_line.cc
     command_line.h
     compiler_specific.h
     converter.h
-    cpuid_wrapper.cc
-    cpuid_wrapper.h
+    cpuid.cc
+    cpuid.h
     crc32.cc
     crc32.h
     debug.cc
     debug.h
-    endian_util.cc
-    endian_util.h
+    endian.cc
+    endian.h
     guid.cc
     guid.h
     location.cc
@@ -428,77 +429,6 @@
     threading/thread_checker.cc
     threading/thread_checker.h)
 
-<<<<<<< HEAD
-list(APPEND SOURCE_BASE_LINUX
-    linux/command_line_linux.cc
-    )
-
-list(APPEND SOURCE_BASE_WIN
-    win/power_controller_win.cc
-    win/command_line_win.cc
-    win/desktop.cc
-    win/desktop.h
-    win/drive_enumerator.cc
-    win/drive_enumerator.h
-    win/file_version_info.cc
-    win/file_version_info.h
-    win/message_window.cc
-    win/message_window.h
-    win/object_watcher.cc
-    win/object_watcher.h
-    win/printer_enumerator.cc
-    win/printer_enumerator.h
-    win/process.cc
-    win/process.h
-    win/process_util.cc
-    win/process_util.h
-    win/registry.cc
-    win/registry.h
-    win/resource_util.cc
-    win/resource_util.h
-    win/scoped_clipboard.cc
-    win/scoped_clipboard.h
-    win/scoped_com_initializer.cc
-    win/scoped_com_initializer.h
-    win/scoped_gdi_object.h
-    win/scoped_hdc.h
-    win/scoped_hglobal.h
-    win/scoped_impersonator.cc
-    win/scoped_impersonator.h
-    win/scoped_local.h
-    win/scoped_object.h
-    win/scoped_select_object.h
-    win/scoped_thread_desktop.cc
-    win/scoped_thread_desktop.h
-    win/scoped_user_object.h
-    win/scoped_wts_memory.h
-    win/security_helpers.cc
-    win/security_helpers.h
-    win/service.cc
-    win/service.h
-    win/service_controller.cc
-    win/service_controller.h
-    win/session_enumerator.cc
-    win/session_enumerator.h
-    win/session_info.cc
-    win/session_info.h
-    win/session_status.cc
-    win/session_status.h
-    win/session_watcher.cc
-    win/session_watcher.h
-    win/windows_version.cc
-    win/windows_version.h)
-
-if (WIN32)
-    set(SOURCE_BASE_PLATFORM ${SOURCE_BASE_WIN})
-else()
-    set(SOURCE_BASE_PLATFORM ${SOURCE_BASE_LINUX})
-endif()
-
-list(APPEND SOURCE_BASE_WIN_UNIT_TESTS
-    win/registry_unittest.cc
-    win/scoped_object_unittest.cc)
-=======
 if (WIN32)
     list(APPEND SOURCE_BASE_WIN
         win/desktop.cc
@@ -558,7 +488,6 @@
         win/registry_unittest.cc
         win/scoped_object_unittest.cc)
 endif()
->>>>>>> e624b87e
 
 source_group("" FILES ${SOURCE_BASE} ${SOURCE_BASE_UNIT_TESTS})
 source_group(codec FILES ${SOURCE_BASE_CODEC} ${SOURCE_BASE_CODEC_UNIT_TESTS})
@@ -573,16 +502,11 @@
 source_group(settings FILES ${SOURCE_BASE_SETTINGS} ${SOURCE_BASE_SETTINGS_UNIT_TESTS})
 source_group(strings FILES ${SOURCE_BASE_STRINGS} ${SOURCE_BASE_STRINGS_UNIT_TESTS})
 source_group(threading FILES ${SOURCE_BASE_THREADING})
-<<<<<<< HEAD
-source_group(platform FILES ${SOURCE_BASE_PLATFORM})
-source_group(win FILES ${SOURCE_BASE_WIN_UNIT_TESTS})
-=======
 
 if (WIN32)
     source_group(desktop\\win FILES ${SOURCE_BASE_DESKTOP_WIN} ${SOURCE_BASE_DESKTOP_WIN_UNIT_TESTS})
     source_group(win FILES ${SOURCE_BASE_WIN} ${SOURCE_BASE_WIN_UNIT_TESTS})
 endif()
->>>>>>> e624b87e
 
 add_library(aspia_base STATIC
     ${SOURCE_BASE}
@@ -599,7 +523,7 @@
     ${SOURCE_BASE_SETTINGS}
     ${SOURCE_BASE_STRINGS}
     ${SOURCE_BASE_THREADING}
-    ${SOURCE_BASE_PLATFORM})
+    ${SOURCE_BASE_WIN})
 target_link_libraries(aspia_base ${THIRD_PARTY_LIBS})
 
 # If the build of unit tests is enabled.
