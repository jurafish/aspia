--- conflicted
+++ resolved
@@ -29,12 +29,8 @@
     crc32.h
     debug.cc
     debug.h
-<<<<<<< HEAD
+    endian.cc
     endian_util.h
-=======
-    endian.cc
-    endian.h
->>>>>>> 197d3b4f
     guid.cc
     guid.h
     location.cc
@@ -475,12 +471,8 @@
 source_group(settings FILES ${SOURCE_BASE_SETTINGS} ${SOURCE_BASE_SETTINGS_UNIT_TESTS})
 source_group(strings FILES ${SOURCE_BASE_STRINGS} ${SOURCE_BASE_STRINGS_UNIT_TESTS})
 source_group(threading FILES ${SOURCE_BASE_THREADING})
-<<<<<<< HEAD
 source_group(platform FILES ${SOURCE_BASE_PLATFORM})
 source_group(win FILES ${SOURCE_BASE_WIN_UNIT_TESTS})
-=======
-source_group(win FILES ${SOURCE_BASE_WIN} ${SOURCE_BASE_WIN_UNIT_TESTS})
->>>>>>> 197d3b4f
 
 add_library(aspia_base STATIC
     ${SOURCE_BASE}
