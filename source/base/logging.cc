--- conflicted
+++ resolved
@@ -15,9 +15,6 @@
 // You should have received a copy of the GNU General Public License
 // along with this program. If not, see <https://www.gnu.org/licenses/>.
 //
-#include "build/build_config.h"
-
-#if defined CC_MSVC
 
 #include "base/logging.h"
 
@@ -388,15 +385,4 @@
     return out << base::utf8FromUtf16(ustr);
 }
 
-<<<<<<< HEAD
-} // namespace aspia
-
-std::ostream& std::operator<<(std::ostream& out, const wchar_t* wstr)
-{
-    return out << (wstr ? aspia::UTF8fromUTF16(wstr) : std::string());
-}
-
-#endif //CC_MSVC
-=======
-} // namespace std
->>>>>>> ed0a6169
+} // namespace std