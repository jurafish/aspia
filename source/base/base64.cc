//
// Aspia Project
// Copyright (C) 2020 Dmitry Chapyshev <dmitry@aspia.ru>
//
// This program is free software: you can redistribute it and/or modify
// it under the terms of the GNU General Public License as published by
// the Free Software Foundation, either version 3 of the License, or
// (at your option) any later version.
//
// This program is distributed in the hope that it will be useful,
// but WITHOUT ANY WARRANTY; without even the implied warranty of
// MERCHANTABILITY or FITNESS FOR A PARTICULAR PURPOSE. See the
// GNU General Public License for more details.
//
// You should have received a copy of the GNU General Public License
// along with this program. If not, see <https://www.gnu.org/licenses/>.
//
// This file based on MODP_B64 - High performance base64 encoder/decoder (BSD License).
// Copyright (C) 2005, 2006  Nick Galbreath - nickg [at] modp [dot] com
//

#include "base/base64.h"

#include "base/logging.h"
#include "third_party/modp_b64/modp_b64.h"

namespace base {

// static
void Base64::encode(std::string_view input, std::string* output)
{
    DCHECK(output);
    output->swap(encode(input));
}

// static
std::string Base64::encode(std::string_view input)
{
    return encodeT<std::string_view, std::string>(input);
}

// static
bool Base64::decode(std::string_view input, std::string* output)
{
    DCHECK(output);
    return decodeT<std::string_view>(input, output);
}

// static
std::string Base64::decode(std::string_view input)
{
    return decodeT<std::string_view, std::string>(input);
}

// static
size_t Base64::encodeImpl(char* dest, const char* str, size_t len)
{
    return modp_b64_encode(dest, str, len);
}

// static
size_t Base64::decodeImpl(char* dest, const char* src, size_t len)
{
<<<<<<< HEAD
    DCHECK(output);
    *output = std::move(encode(input));
=======
    return modp_b64_decode(dest, src, len);
>>>>>>> ed0a6169
}

// static
size_t Base64::encodedLength(size_t len)
{
    return modp_b64_encode_strlen(len) + 1;
}

// static
size_t Base64::decodedLength(size_t len)
{
    return modp_b64_decode_len(len);
}

} // namespace base<|MERGE_RESOLUTION|>--- conflicted
+++ resolved
@@ -61,12 +61,7 @@
 // static
 size_t Base64::decodeImpl(char* dest, const char* src, size_t len)
 {
-<<<<<<< HEAD
-    DCHECK(output);
-    *output = std::move(encode(input));
-=======
     return modp_b64_decode(dest, src, len);
->>>>>>> ed0a6169
 }
 
 // static
