--- conflicted
+++ resolved
@@ -141,10 +141,6 @@
     aspia_common
     aspia_proto
     aspia_qt_base
-<<<<<<< HEAD
-    ${QT_LIBS}
-    ${PLATFORM_LIBS}
-=======
     crypt32
     dwmapi
     dxgi
@@ -160,7 +156,6 @@
     wtsapi32
     ${QT_COMMON_LIBS}
     ${QT_PLATFORM_LIBS}
->>>>>>> e624b87e
     ${THIRD_PARTY_LIBS})
 set_target_properties(aspia_host_core PROPERTIES COMPILE_DEFINITIONS "HOST_IMPLEMENTATION")
 set_property(TARGET aspia_host_core PROPERTY AUTOMOC ON)
